﻿using System.Reflection;
using System.Runtime.CompilerServices;
using System.Runtime.InteropServices;

// General Information about an assembly is controlled through the following
// set of attributes. Change these attribute values to modify the information
// associated with an assembly.
[assembly: AssemblyTitle("Machina.FFXIV")]
[assembly: AssemblyDescription("Extension to Machina network library to support decoding of Final Fantasy XIV network data")]
[assembly: AssemblyConfiguration("")]
[assembly: AssemblyCompany("")]
[assembly: AssemblyProduct("Machina.FFXIV")]
[assembly: AssemblyCopyright("Copyright © 2019 Ravahn")]
[assembly: AssemblyTrademark("")]
[assembly: AssemblyCulture("")]

// Setting ComVisible to false makes the types in this assembly not visible
// to COM components.  If you need to access a type in this assembly from
// COM, set the ComVisible attribute to true on that type.
[assembly: ComVisible(false)]

// The following GUID is for the ID of the typelib if this project is exposed to COM
[assembly: Guid("4303e4f0-4c90-44eb-90c2-691451fe49e7")]

// Version information for an assembly consists of the following four values:
//
//      Major Version
//      Minor Version
//      Build Number
//      Revision
//
// You can specify all the values or you can default the Build and Revision Numbers
// by using the '*' as shown below:
// [assembly: AssemblyVersion("1.0.*")]
<<<<<<< HEAD
[assembly: AssemblyVersion("2.1.2.1")]
[assembly: AssemblyFileVersion("2.1.2.1")]
=======
[assembly: AssemblyVersion("2.1.3.1")]
[assembly: AssemblyFileVersion("2.1.3.1")]
>>>>>>> f069c817
<|MERGE_RESOLUTION|>--- conflicted
+++ resolved
@@ -32,10 +32,5 @@
 // You can specify all the values or you can default the Build and Revision Numbers
 // by using the '*' as shown below:
 // [assembly: AssemblyVersion("1.0.*")]
-<<<<<<< HEAD
-[assembly: AssemblyVersion("2.1.2.1")]
-[assembly: AssemblyFileVersion("2.1.2.1")]
-=======
 [assembly: AssemblyVersion("2.1.3.1")]
-[assembly: AssemblyFileVersion("2.1.3.1")]
->>>>>>> f069c817
+[assembly: AssemblyFileVersion("2.1.3.1")]